--- conflicted
+++ resolved
@@ -126,12 +126,7 @@
     \fIpeer\fP          peers with another node
     \fIshow\fP          shows various properties of a topology
     \fIspawn\fP         creates a new component
-<<<<<<< HEAD
     \fIkill\fP          terminates a component
-    \fIsend\fP          send a message to a component
-=======
-    \fIkill\fP          terminates an component
->>>>>>> 6d3df772
     \fIimport\fP        imports data from standard input
     \fIexport\fP        exports query results to standard output
 .SS start
